--- conflicted
+++ resolved
@@ -5,13 +5,8 @@
 #include <thread>
 #include <future>
 
-<<<<<<< HEAD
-#include "ComAdapter.hpp"
-#include "ComAdapter_impl.hpp"
+#include "CreateComAdapter.hpp"
 #include "Registry.hpp"
-=======
-#include "CreateComAdapter.hpp"
->>>>>>> 9e8b2465
 #include "ib/sim/all.hpp"
 #include "ib/util/functional.hpp"
 
@@ -36,298 +31,170 @@
 class GenericMessageITest : public testing::Test
 {
 protected:
-    GenericMessageITest()
-        : topics(2)
-    {
-<<<<<<< HEAD
-=======
-        topics[0].name = "GroundTruth";
-        topics[1].name = "VehicleModelOut";
-
-        ibConfig = ib::cfg::Config::FromJsonFile("GenericMessagesITest_IbConfig.json");
-    }
 
     void Subscribe()
     {
-        subComAdapter = CreateFastRtpsComAdapterImpl(ibConfig, "Subscriber");
+        auto subComAdapter = CreateComAdapterImpl(ibConfig, "Subscriber");
         subComAdapter->joinIbDomain(domainId);
+
+        std::promise<void> threadFinishedPromise{};
+
+        unsigned int receiveCount{0};
 
         for (auto&& topic: topics)
         {
             auto subscriber = subComAdapter->CreateGenericSubscriber(topic.name);
 
             subscriber->SetReceiveMessageHandler(
-                [&topic = topic, this](auto* /*subscriber*/, auto&& data)
+                [&topic = topic, &threadFinishedPromise, &receiveCount, this](auto* /*subscriber*/, const auto& data)
                 {
-                    topic.reply = std::string{data.begin(), data.end()};
+                    topic.receivedData = data;
 
                     if (topics.size() == ++receiveCount)
+                    {
                         allReceivedPromise.set_value();
+                        threadFinishedPromise.set_value();
+                    }
                 }
             );
         }
+
+        auto threadFinished = threadFinishedPromise.get_future();
+        threadFinished.wait_for(10min);
     }
 
     void Publish()
     {
-        pubComAdapter = CreateFastRtpsComAdapterImpl(ibConfig, "Publisher");
+        auto pubComAdapter = CreateComAdapterImpl(ibConfig, "Publisher");
         pubComAdapter->joinIbDomain(domainId);
 
         for (auto&& topic: topics)
         {
             auto publisher = pubComAdapter->CreateGenericPublisher(topic.name);
-
-            publisher->Publish({topic.name.begin(), topic.name.end()});
+            std::this_thread::sleep_for(200ms);
+            publisher->Publish(topic.expectedData);
         }
->>>>>>> 9e8b2465
+
+        auto allReceived = allReceivedPromise.get_future();
+        allReceived.wait_for(10min);
     }
 
     struct Topic
     {
         std::string name;
-<<<<<<< HEAD
-        std::promise<std::vector<uint8_t>> reply;
-        ib::sim::generic::IGenericPublisher* publisher;
-        ib::sim::generic::IGenericSubscriber* subscriber;
+        std::vector<uint8_t> expectedData;
+        std::vector<uint8_t> receivedData;
     };
 
 protected:
-    Callbacks callbacks;
+    uint32_t domainId;
+    ib::cfg::Config ibConfig;
+
     std::vector<Topic> topics;
-=======
-        std::string reply;
-    };
-
-protected:
-    const uint32_t domainId;
-    ib::cfg::Config ibConfig;
-
-    std::vector<Topic> topics;
-
-    unsigned int receiveCount{0};
+
     std::promise<void> allReceivedPromise;
-
-    std::unique_ptr<IComAdapterInternal> pubComAdapter;
-    std::unique_ptr<IComAdapterInternal> subComAdapter;
->>>>>>> 9e8b2465
 };
-    
-TEST_F(GenericMessageITest, publish_and_subscribe_generic_messages)
-{
-<<<<<<< HEAD
-    // Test setup
+
+TEST_F(GenericMessageITest, publish_and_subscribe_generic_messages_fastrtps)
+{
+    topics.resize(2);
     topics[0].name = "GroundTruth";
+    topics[0].expectedData = std::vector<uint8_t>{topics[0].name.begin(), topics[0].name.end()};
     topics[1].name = "VehicleModelOut";
-    auto ibConfig = ib::cfg::Config::FromJsonFile("GenericMessagesITest_IbConfig.json");
-
-    const uint32_t domainId = static_cast<uint32_t>(GetTestPid());
-
-    auto pubComAdapter = std::make_unique<ComAdapter<FastRtpsConnection>>(ibConfig, "Publisher");
-    pubComAdapter->joinIbDomain(domainId);
-=======
+    topics[1].expectedData = std::vector<uint8_t>{topics[1].name.begin(), topics[1].name.end()};
+
+    ibConfig = ib::cfg::Config::FromJsonFile("GenericMessagesITest_IbConfig.json");
+    ibConfig.middlewareConfig.activeMiddleware = ib::cfg::Middleware::FastRTPS;
+
     std::thread subscribeThread{[this] { Subscribe(); }};
     std::thread publishThread{[this]{ Publish(); }};
 
-    auto allReceived = allReceivedPromise.get_future();
-    allReceived.wait_for(10min);
-
-    publishThread.join();
-    subscribeThread.join();
->>>>>>> 9e8b2465
-
-    auto subComAdapter = std::make_unique<ComAdapter<FastRtpsConnection>>(ibConfig, "Subscriber");
-    subComAdapter->joinIbDomain(domainId);
-
-    // Subscribe Generic Messages
-    for (auto&& topic : topics)
-    {
-        topic.subscriber = subComAdapter->CreateGenericSubscriber(topic.name);
-        topic.subscriber->SetReceiveMessageHandler(
-            [&topic = topic, &callbacks = callbacks](auto* subscriber, auto&& data) {
-            callbacks.ReceiveData(subscriber, data);
-            topic.reply.set_value(data);
-        });
-
-        std::vector<uint8_t> expectedPayload{topic.name.begin(), topic.name.end()};
-        EXPECT_CALL(callbacks, ReceiveData(topic.subscriber, expectedPayload));
-    }
-
-    // Publish Generic Messages
-    std::thread publishThread{[&topics = topics, &pubComAdapter = pubComAdapter]() {
-        for (auto&& topic : topics)
-        {
-            topic.publisher = pubComAdapter->CreateGenericPublisher(topic.name);
-            topic.publisher->Publish({topic.name.begin(), topic.name.end()});
-        }
-    }};
-
-    // Test expectations
-    for (auto&& topic : topics)
-    {
-<<<<<<< HEAD
-        auto&& reply = topic.reply.get_future();
-        auto ready = reply.wait_for(10min);
-        ASSERT_EQ(ready, std::future_status::ready);
-
-        auto&& replyData = reply.get();
-        EXPECT_EQ(std::string(replyData.begin(), replyData.end()), topic.name);
-=======
-        EXPECT_EQ(topic.name, topic.reply);
->>>>>>> 9e8b2465
-    }
-}
-
-TEST_F(GenericMessageITest, publish_and_subscribe_large_messages)
-{
-    // Test setup
+    publishThread.join();
+    subscribeThread.join();
+
+    // Test expectations
+    for (auto&& topic : topics)
+    {
+        EXPECT_EQ(topic.expectedData, topic.receivedData);
+    }
+}
+
+TEST_F(GenericMessageITest, publish_and_subscribe_large_messages_fastrtps)
+{
+    topics.resize(1);
     topics[0].name = "LargeDataBlobTopic";
-    auto ibConfig = ib::cfg::Config::FromJsonFile("LargeMessagesITest_IbConfig.json");
-
-    const uint32_t domainId = static_cast<uint32_t>(GetTestPid());
-
-    auto pubComAdapter = std::make_unique<ComAdapter<FastRtpsConnection>>(ibConfig, "Publisher");
-    pubComAdapter->joinIbDomain(domainId);
-
-    auto subComAdapter = std::make_unique<ComAdapter<FastRtpsConnection>>(ibConfig, "Subscriber");
-    subComAdapter->joinIbDomain(domainId);
-
     // Maximum payload size is 65416, beyond that we are testing the ASYNCHRONOUS_PUBLISH_MODE of FastRTPS.
     size_t sizeInBytes = 114793;
-    std::vector<uint8_t> data(sizeInBytes, 'D');
-
-    // Subscribe Generic Message
-    auto&& topic = topics[0];
-
-    topic.subscriber = subComAdapter->CreateGenericSubscriber(topic.name);
-    topic.subscriber->SetReceiveMessageHandler(
-        [&topic = topic, &callbacks = callbacks](auto* subscriber, auto&& data) {
-        callbacks.ReceiveData(subscriber, data);
-        topic.reply.set_value(data);
-    });
-
-    EXPECT_CALL(callbacks, ReceiveData(topic.subscriber, data));
-
-    // Publish large Generic Message
-    topic.publisher = pubComAdapter->CreateGenericPublisher(topic.name);
-    std::thread publishThread{[&topic = topic, &data = data]() {
-        topic.publisher->Publish(data);
-    }};
-
-    // Test expectations
-    auto&& reply = topic.reply.get_future();
-    auto ready = reply.wait_for(10min);
-    ASSERT_EQ(ready, std::future_status::ready);
-    EXPECT_EQ(reply.get(), data);
-
-    publishThread.join();
+    topics[0].expectedData = std::vector<uint8_t>(sizeInBytes, 'D');
+
+    ibConfig = ib::cfg::Config::FromJsonFile("LargeMessagesITest_IbConfig.json");
+    ibConfig.middlewareConfig.activeMiddleware = ib::cfg::Middleware::FastRTPS;
+
+    std::thread subscribeThread{[this] { Subscribe(); }};
+    std::thread publishThread{[this] { Publish(); }};
+
+    publishThread.join();
+    subscribeThread.join();
+
+    // Test expectations
+    for (auto&& topic : topics)
+    {
+        EXPECT_EQ(topic.expectedData, topic.receivedData);
+    }
 }
 
 TEST_F(GenericMessageITest, publish_and_subscribe_generic_messages_vasio)
 {
-    // Test setup
+    topics.resize(2);
     topics[0].name = "GroundTruth";
+    topics[0].expectedData = std::vector<uint8_t>{topics[0].name.begin(), topics[0].name.end()};
     topics[1].name = "VehicleModelOut";
-    auto ibConfig = ib::cfg::Config::FromJsonFile("GenericMessagesITest_IbConfig.json");
-
-    const uint32_t domainId = static_cast<uint32_t>(GetTestPid());
+    topics[1].expectedData = std::vector<uint8_t>{topics[1].name.begin(), topics[1].name.end()};
+
+    ibConfig = ib::cfg::Config::FromJsonFile("GenericMessagesITest_IbConfig.json");
+    ibConfig.middlewareConfig.activeMiddleware = ib::cfg::Middleware::FastRTPS;
 
     auto registry = std::make_unique<Registry>(ibConfig);
     registry->ProvideDomain(domainId);
 
-    auto pubComAdapter = std::make_unique<ComAdapter<VAsioConnection>>(ibConfig, "Publisher");
-    pubComAdapter->joinIbDomain(domainId);
-
-    auto subComAdapter = std::make_unique<ComAdapter<VAsioConnection>>(ibConfig, "Subscriber");
-    subComAdapter->joinIbDomain(domainId);
-
-    // Subscribe Generic Messages
-    for (auto&& topic : topics)
-    {
-        topic.subscriber = subComAdapter->CreateGenericSubscriber(topic.name);
-        topic.subscriber->SetReceiveMessageHandler(
-            [&topic = topic, &callbacks = callbacks](auto* subscriber, auto&& data) {
-            callbacks.ReceiveData(subscriber, data);
-            topic.reply.set_value(data);
-        });
-
-        std::vector<uint8_t> expectedPayload{topic.name.begin(), topic.name.end()};
-        EXPECT_CALL(callbacks, ReceiveData(topic.subscriber, expectedPayload));
-    }
-
-    std::this_thread::sleep_for(200ms);
-
-    // Publish Generic Messages
-    std::thread publishThread{[&topics = topics, &pubComAdapter = pubComAdapter]() {
-        for (auto&& topic : topics)
-        {
-            topic.publisher = pubComAdapter->CreateGenericPublisher(topic.name);
-            topic.publisher->Publish({topic.name.begin(), topic.name.end()});
-        }
-    }};
-
-    // Test expectations
-    for (auto&& topic : topics)
-    {
-        auto&& reply = topic.reply.get_future();
-        auto ready = reply.wait_for(10s);
-        ASSERT_EQ(ready, std::future_status::ready);
-
-        auto&& replyData = reply.get();
-        EXPECT_EQ(std::string(replyData.begin(), replyData.end()), topic.name);
-    }
-
-    publishThread.join();
+    std::thread subscribeThread{[this] { Subscribe(); }};
+    std::thread publishThread{[this] { Publish(); }};
+
+    publishThread.join();
+    subscribeThread.join();
+
+    // Test expectations
+    for (auto&& topic : topics)
+    {
+        EXPECT_EQ(topic.expectedData, topic.receivedData);
+    }
 }
 
 TEST_F(GenericMessageITest, publish_and_subscribe_large_messages_vasio)
 {
-    // Test setup
-    topics[0].name = "GroundTruth";
-    topics[1].name = "VehicleModelOut";
-    auto ibConfig = ib::cfg::Config::FromJsonFile("GenericMessagesITest_IbConfig.json");
-
-    const uint32_t domainId = static_cast<uint32_t>(GetTestPid());
+    topics.resize(1);
+    topics[0].name = "LargeDataBlobTopic";
+    // Maximum payload size is 65416, beyond that we are testing the ASYNCHRONOUS_PUBLISH_MODE of FastRTPS.
+    size_t sizeInBytes = 114793;
+    topics[0].expectedData = std::vector<uint8_t>(sizeInBytes, 'D');
+
+    ibConfig = ib::cfg::Config::FromJsonFile("LargeMessagesITest_IbConfig.json");
+    ibConfig.middlewareConfig.activeMiddleware = ib::cfg::Middleware::VAsio;
 
     auto registry = std::make_unique<Registry>(ibConfig);
     registry->ProvideDomain(domainId);
 
-    auto pubComAdapter = std::make_unique<ComAdapter<VAsioConnection>>(ibConfig, "Publisher");
-    pubComAdapter->joinIbDomain(domainId);
-
-    auto subComAdapter = std::make_unique<ComAdapter<VAsioConnection>>(ibConfig, "Subscriber");
-    subComAdapter->joinIbDomain(domainId);
-
-    // Large Message
-    size_t sizeInBytes = 114793;
-    std::vector<uint8_t> data(sizeInBytes, 'D');
-
-    // Subscribe Generic Message
-    auto&& topic = topics[0];
-
-    topic.subscriber = subComAdapter->CreateGenericSubscriber(topic.name);
-    topic.subscriber->SetReceiveMessageHandler(
-        [&topic = topic, &callbacks = callbacks](auto* subscriber, auto&& data) {
-        callbacks.ReceiveData(subscriber, data);
-        topic.reply.set_value(data);
-    });
-
-    EXPECT_CALL(callbacks, ReceiveData(topic.subscriber, data));
-
-    std::this_thread::sleep_for(200ms);
-
-    // Publish large Generic Message
-    topic.publisher = pubComAdapter->CreateGenericPublisher(topic.name);
-    std::thread publishThread{[&topic = topic, &data = data]() {
-        topic.publisher->Publish(data);
-    }};
-
-    // Test expectations
-    auto&& reply = topic.reply.get_future();
-    auto ready = reply.wait_for(10s);
-    ASSERT_EQ(ready, std::future_status::ready);
-    EXPECT_EQ(reply.get(), data);
-
-    publishThread.join();
+    std::thread subscribeThread{[this] { Subscribe(); }};
+    std::thread publishThread{[this] { Publish(); }};
+
+    publishThread.join();
+    subscribeThread.join();
+
+    // Test expectations
+    for (auto&& topic : topics)
+    {
+        EXPECT_EQ(topic.expectedData, topic.receivedData);
+    }
 }
 
 } // anonymous namespace