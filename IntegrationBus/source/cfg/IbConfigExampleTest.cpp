--- conflicted
+++ resolved
@@ -25,26 +25,6 @@
 
 using namespace ib;
 
-<<<<<<< HEAD
-struct MockIbConnection
-{
-    MockIbConnection(ib::cfg::Config /*config*/, std::string /*participantName*/, ib::mw::ParticipantId /*participantId*/) {};
-
-    void joinDomain(uint32_t /*domainId*/) {};
-
-    template<class IbServiceT>
-    inline void RegisterIbService(const std::string& /*topicName*/, mw::EndpointId /*endpointId*/, IbServiceT* /*receiver*/) {};
-
-    template<typename IbMessageT>
-    void SendIbMessageImpl(mw::EndpointAddress /*from*/, IbMessageT&& /*msg*/) {};
-
-    void OnAllMessagesDelivered(std::function<void(void)> /*callback*/) {};
-    void FlushSendBuffers() {};
-    void RegisterNewPeerCallback(std::function<void()> callback) {}
-};
-
-=======
->>>>>>> 9e8b2465
 class IbConfigExampleITest : public testing::Test
 {
 protected:
